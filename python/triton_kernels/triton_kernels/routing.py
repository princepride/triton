--- conflicted
+++ resolved
@@ -93,7 +93,7 @@
 class SortTokens(torch.autograd.Function):
 
     @staticmethod
-    def forward(ctx, expt_scal, expt_indx, bitmatrix):
+    def forward(ctx, expt_scal, expt_indx, n_expts_tot, bitmatrix):
         HIST_BLOCK_M = 64
         INDX_OFFS_BLOCK_M = 512
         MEMSET_BLOCK = 1024
@@ -101,11 +101,12 @@
 
         device = expt_scal.device
         dtype = expt_scal.dtype
-        n_tokens_raw, n_expts_tot = bitmatrix.shape
+        n_tokens_raw, _ = bitmatrix.shape
         n_tokens_pad, n_expts_act = expt_scal.shape
         n_gates_pad = n_tokens_pad * n_expts_act
 
         hist, partial_hist = bitmatrix.sum(partials_block_size=HIST_BLOCK_M)
+        hist = hist[:n_expts_tot]
         assert hist.dtype == torch.int32
         # scratchpad
         expt_offs = torch.empty(n_expts_tot, dtype=torch.int32, device=device)
@@ -136,17 +137,10 @@
         _combined_routing_compute[(blocks2a + blocks2b, )](
             topk_indx, gate_indx, gate_scal,  # outputs
             expt_scal, expt_indx, indx_offs, indx_offs.stride(0), indx_offs.stride(1),  # inputs
-<<<<<<< HEAD
-            bitmatrix.shape[0],  # input shape
-            BLOCK_M=HIST_BLOCK_M,  # tunable parameters
-            N_EXPTS_ACT=n_expts_act,  # constants
-            num_warps=1 if HIST_BLOCK_M * n_expts_act // 32 < 4 else 4  #
-=======
-            expt_offs, n_tokens_pad, n_tokens_raw,  # input shape
+            expt_offs, n_tokens_raw,  # input shape
             HIST_BLOCK_M, n_expts_act,  # constants
             hist, token_offs_pad, token_offs_pad.stride(0), block_pid_map, block_pid_map.stride(0),  # outputs
             block_m_log2_start, block_m_num, HIST2_BLOCK_M, blocks2a,  # etc.
->>>>>>> da7c595e
         )
 
         ctx.n_tokens_raw = n_tokens_raw
@@ -160,11 +154,11 @@
         (gate_indx, ) = ctx.saved_tensors
         dgate_scal = dgate_scal[gate_indx]
         dgate_scal = dgate_scal.reshape(ctx.n_tokens_pad, ctx.n_expts_act)
-        return dgate_scal, None, None
-
-
-def sort_tokens(expt_scal, expt_indx, bitmatrix):
-    return SortTokens.apply(expt_scal, expt_indx, bitmatrix)
+        return dgate_scal, None, None, None
+
+
+def sort_tokens(expt_scal, expt_indx, n_expts_tot, bitmatrix):
+    return SortTokens.apply(expt_scal, expt_indx, n_expts_tot, bitmatrix)
 
 
 # --------------------------
@@ -242,7 +236,6 @@
 
     blocks1 = memset_grid + block_m_num + 1
     blocks2 = n_expts_tot * block_m_num
-
     return token_offs_combined, token_offs_raw, token_offs_pad, block_pid_map, blocks1, blocks2, MEMSET_BLOCK, HIST2_BLOCK_M, block_m_log2_start, block_m_num
 
 
@@ -289,27 +282,19 @@
         logits = torch.softmax(logits, dim=-1)
     expt_scal, expt_indx, bitmatrix = topk(logits, n_expts_act,  #
                                            apply_softmax=not sm_first, y_indx=expt_indx, n_rows=n_rows)
+    n_expts_tot = logits.shape[-1] // simulated_ep
     # mutate bitmatrix
     if simulated_ep > 1:
-<<<<<<< HEAD
         expt_scal, expt_indx, bitmatrix = prune_routing(expt_scal, expt_indx, bitmatrix, logits.shape[-1], simulated_ep)
-    hist, topk_indx, gate_indx, gate_scal = sort_tokens(expt_scal, expt_indx, bitmatrix)
-=======
-        expt_scal, expt_indx, bitmatrix = prune_routing(expt_scal, expt_indx, bitmatrix, simulated_ep)
     hist, topk_indx, gate_indx, gate_scal, token_offs_raw, token_offs_pad, block_pid_map = sort_tokens(
-        expt_scal, expt_indx, bitmatrix)
-
+        expt_scal, expt_indx, n_expts_tot, bitmatrix)
     token_offs_pad = _unpack_into_dict(token_offs_pad)
     block_pid_map = _unpack_into_dict(block_pid_map)
     expt_data = ExptData(hist, token_offs_raw, token_offs_pad, block_pid_map)
 
->>>>>>> da7c595e
     # pack the matmul data structure
-    n_expts_tot = logits.shape[-1] // simulated_ep
-    hist = hist[:n_expts_tot]
     gather_indx = GatherIndx(src_indx=topk_indx, dst_indx=gate_indx)
     scatter_indx = ScatterIndx(src_indx=gate_indx, dst_indx=topk_indx)
-
     return RoutingData(gate_scal, hist, n_expts_tot, n_expts_act, expt_data), gather_indx, scatter_indx
 
 
